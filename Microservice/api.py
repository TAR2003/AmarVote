#!/usr/bin/env python

from flask import Flask, request, jsonify
from typing import Dict, List, Optional, Tuple, Any
import random
from datetime import datetime
import uuid
from collections import defaultdict
import hashlib
import json
from cryptography.hazmat.primitives.kdf.scrypt import Scrypt
from cryptography.hazmat.primitives.kdf.hkdf import HKDF
from cryptography.hazmat.primitives import hashes, hmac
from cryptography.hazmat.backends import default_backend
from cryptography.hazmat.primitives.ciphers import Cipher, algorithms, modes
from cryptography.hazmat.primitives.serialization import Encoding, PrivateFormat, NoEncryption
import os
import base64
import secrets
import string
import logging
from functools import wraps
from datetime import timedelta
from dotenv import load_dotenv
load_dotenv()  # Add this at the top of your file
from electionguard.ballot import (
    BallotBoxState,
    CiphertextBallot,
    PlaintextBallot,
    PlaintextBallotSelection,
    PlaintextBallotContest,
    SubmittedBallot,
)
from electionguard.serialize import to_raw, from_raw
from electionguard.constants import get_constants
from electionguard.data_store import DataStore
from electionguard.decryption_mediator import DecryptionMediator
from electionguard.election import CiphertextElectionContext
from electionguard.election_polynomial import (
    LagrangeCoefficientsRecord,
    ElectionPolynomial
)
from electionguard.encrypt import EncryptionDevice, EncryptionMediator
from electionguard.guardian import Guardian
from electionguard.key_ceremony_mediator import KeyCeremonyMediator
from electionguard.key_ceremony import ElectionKeyPair, ElectionPublicKey
from electionguard.ballot_box import BallotBox, get_ballots
from electionguard.elgamal import ElGamalPublicKey, ElGamalSecretKey, ElGamalCiphertext
from electionguard.group import ElementModQ, ElementModP, g_pow_p, int_to_p, int_to_q
from electionguard.manifest import (
    Manifest,
    InternalManifest,
    GeopoliticalUnit,
    Party,
    Candidate,
    ContestDescription as Contest,
    SelectionDescription,
    BallotStyle,
    ElectionType,
    VoteVariationType,
    SpecVersion,
    ContactInformation,
    ReportingUnitType
)
from electionguard_tools.helpers.election_builder import ElectionBuilder
from electionguard.tally import (
    tally_ballots,
    CiphertextTally,
    PlaintextTally,
    CiphertextTallyContest,
    CiphertextTallySelection
)
from electionguard.type import BallotId, GuardianId
from electionguard.utils import get_optional
from electionguard.election_polynomial import ElectionPolynomial, Coefficient, SecretCoefficient, PublicCommitment
from electionguard.schnorr import SchnorrProof
from electionguard.elgamal import ElGamalKeyPair, ElGamalPublicKey, ElGamalSecretKey
from electionguard.hash import hash_elems
from electionguard.decryption_share import DecryptionShare, CompensatedDecryptionShare
from electionguard.decryption import (
    compute_decryption_share, 
    compute_decryption_share_for_ballot,
    compute_compensated_decryption_share,
    compute_compensated_decryption_share_for_ballot,
    decrypt_backup,
    compute_lagrange_coefficients_for_guardians as compute_lagrange_coeffs
)
from services.setup_guardians import setup_guardians_service
from services.guardian_key_ceremony import (
    init_guardian_ceremony_service,
    submit_guardian_keys_service,
    finalize_guardian_ceremony_service,
    get_ceremony_status_service
)
from services.create_encrypted_ballot import create_encrypted_ballot_service
from services.create_encrypted_tally import create_encrypted_tally_service
from services.create_partial_decryption import create_partial_decryption_service
from services.create_compensated_decryption_shares import create_compensated_decryption_service, compute_compensated_ballot_shares
from services.combine_decryption_shares import combine_decryption_shares_service
from services.create_partial_decryption_shares import compute_ballot_shares, compute_guardian_decryption_shares
from services.create_encrypted_ballot import create_election_manifest, create_plaintext_ballot
from services.create_encrypted_tally import ciphertext_tally_to_raw, raw_to_ciphertext_tally
from services.benaloh_challenge import benaloh_challenge_service

# Import ballot sanitization modules
from ballot_sanitizer import prepare_ballot_for_publication, process_ballot_response
from ballot_publisher import BallotPublisher

# Import post-quantum cryptography (Kyber1024)
try:
    import pqcrypto.kem.ml_kem_1024 as kyber1024
    from pqcrypto.kem.ml_kem_1024 import generate_keypair, encrypt, decrypt
    PQ_AVAILABLE = True
except ImportError:
    print("Warning: pqcrypto not available. Install with: pip install pqcrypto")
    PQ_AVAILABLE = False

app = Flask(__name__)

# Security Configuration
PQ_ALGORITHM = "ML-KEM-1024"  # Official NIST name
SCRYPT_SALT_LENGTH = 32
SCRYPT_LENGTH = 32
SCRYPT_N = 2**16  # Reduced from 2**20 for speed (still secure: ~65ms vs 3s)
SCRYPT_R = 8
SCRYPT_P = 1
AES_KEY_LENGTH = 32
PASSWORD_LENGTH = 32  # Reduced for speed (still 256-bit entropy)
MAX_PAYLOAD_SIZE = 20 * 1024 * 1024  # 20MB limit for multiple guardians with large polynomial data

# Master key - MUST be stored securely in production (HSM, Key Vault, etc.)
MASTER_KEY = os.environ.get('MASTER_KEY_PQ')
if not MASTER_KEY:
    print("WARNING: MASTER_KEY not set in environment. Using random key (data will be lost on restart)")
    MASTER_KEY = os.urandom(32)
elif isinstance(MASTER_KEY, str):
    print('master key found : ' , MASTER_KEY)
    MASTER_KEY = base64.b64decode(MASTER_KEY)

# Rate limiting storage (in production, use Redis/database)
rate_limit_storage = {}

# Initialize secure ballot publisher
ballot_publisher = BallotPublisher()

# Setup logging
logging.basicConfig(level=logging.INFO)
logger = logging.getLogger(__name__)

def print_json(data, str_):
    with open("APIformat.txt", "a") as f:
        print(f"\n---------------\nData: {str_}", file=f)
        for key, value in data.items():
            if isinstance(value, list):
                if not value:
                    value_type = "list (empty)"
                else:
                    value_type = f"list of ({type(value[0]).__name__})"
            else:
                value_type = type(value).__name__
            print(f"{key}: {value_type}", file=f)
        print(f"End of {str_}\n------------------\n\n", file=f)

def print_data(data, filename):
    with open(filename, "w") as f:
        json.dump(data, f, ensure_ascii=False, indent=4)


# Helper functions for serialization/deserialization
def serialize_dict_to_string(data):
    """Convert dict to JSON string with safe int handling"""
    if isinstance(data, dict):
        return json.dumps(data, ensure_ascii=False)
    return data

def deserialize_string_to_dict(data):
    """Convert JSON string to dict with safe int handling"""
    if isinstance(data, dict):
        # Already a dict (from request.json), return as-is
        return data
    elif isinstance(data, str):
        try:
            return json.loads(data)
        except json.JSONDecodeError as e:
            raise ValueError(f"Invalid JSON string: {e}")
    else:
        raise ValueError(f"Expected string or dict, got {type(data)}")

def serialize_list_of_dicts_to_list_of_strings(data):
    """Convert List[dict] to List[str] with safe int handling"""
    if isinstance(data, list):
        if not data:
            return []
        if isinstance(data[0], dict):
            return [json.dumps(item, ensure_ascii=False) for item in data]
    return data

def deserialize_list_of_strings_to_list_of_dicts(data):
    """Convert List[str] to List[dict] with safe int handling"""
    if isinstance(data, list):
        if not data:
            return []
        if isinstance(data[0], dict):
            # Already a list of dicts (from request.json), return as-is
            return data
        elif isinstance(data[0], str):
            try:
                return [json.loads(item) for item in data]
            except json.JSONDecodeError as e:
                raise ValueError(f"Invalid JSON in list: {e}")
        else:
            raise ValueError(f"Expected list of strings or dicts, got list of {type(data[0])}")
    elif isinstance(data, str):
        # Single string that should be parsed as JSON
        try:
            parsed = json.loads(data)
            if isinstance(parsed, list):
                return parsed
            else:
                return [parsed]
        except json.JSONDecodeError as e:
            raise ValueError(f"Invalid JSON string: {e}")
    else:
        raise ValueError(f"Expected list or string, got {type(data)}")

def safe_int_conversion(value):
    """Safely convert values to int, handling JSON string->int issues"""
    if isinstance(value, str):
        try:
            return int(value)
        except ValueError:
            raise ValueError(f"Cannot convert string '{value}' to integer")
    elif isinstance(value, float):
        return int(value)
    elif value is None:
        raise ValueError("Cannot convert None to integer")
    return value

# Global storage for election data
election_data = {
    'guardians': None,
    'joint_public_key': None,
    'commitment_hash': None,
    'manifest': None,
    'encrypted_ballots': [],
    'ciphertext_tally': None,
    'submitted_ballots': None,
    'guardian_shares': [],
    'number_of_guardians': 0,
    'quorum': 0
}

geopolitical_unit = GeopoliticalUnit(
    object_id="county-1",
    name="County 1",
    type=ReportingUnitType.county,
    contact_information=None,
)

ballot_style = BallotStyle(
    object_id="ballot-style-1",
    geopolitical_unit_ids=["county-1"],
    party_ids=None,
    image_uri=None,
)


def generate_ballot_hash(ballot: Any) -> str:
    """Generate a cryptographic hash for the ballot using ElectionGuard's built-in hash function."""
    if hasattr(ballot, 'crypto_hash'):
        # Use ElectionGuard's built-in crypto_hash method if available
        return ballot.crypto_hash.to_hex()
    else:
        # Fallback to serialization-based hashing for other objects
        ballot_bytes = to_raw(ballot).encode('utf-8')
        return hashlib.sha256(ballot_bytes).hexdigest()

def generate_ballot_hash_electionguard(ballot: Any) -> str:
    """Generate a cryptographic hash using ElectionGuard's hash_elems function."""
    if hasattr(ballot, 'object_id') and hasattr(ballot, 'crypto_hash'):
        # Use the ballot's built-in crypto_hash which is computed using ElectionGuard's hash_elems
        return ballot.crypto_hash.to_hex()
    else:
        # For other objects, serialize and hash using ElectionGuard's hash_elems
        serialized = to_raw(ballot)
        hash_result = hash_elems(serialized)
        return hash_result.to_hex()

def generate_ballot_hash_from_serialized(serialized_ballot: Dict) -> str:
    """Generate a SHA-256 hash from a serialized ballot dictionary."""
    import json
    # Convert dict to JSON string with consistent ordering
    ballot_json = json.dumps(serialized_ballot, sort_keys=True)
    return hashlib.sha256(ballot_json.encode('utf-8')).hexdigest()

# New helper functions for post-quantum cryptography
def rate_limit(max_requests=10, window_minutes=1):
    """Simple rate limiting decorator"""
    def decorator(f):
        @wraps(f)
        def decorated_function(*args, **kwargs):
            client_ip = request.remote_addr
            current_time = datetime.now()
            
            # Clean old entries
            cutoff_time = current_time - timedelta(minutes=window_minutes)
            if client_ip in rate_limit_storage:
                rate_limit_storage[client_ip] = [
                    req_time for req_time in rate_limit_storage[client_ip] 
                    if req_time > cutoff_time
                ]
            
            # Check rate limit
            if client_ip not in rate_limit_storage:
                rate_limit_storage[client_ip] = []
            
            if len(rate_limit_storage[client_ip]) >= max_requests:
                return jsonify({'error': 'Rate limit exceeded'}), 429
            
            rate_limit_storage[client_ip].append(current_time)
            return f(*args, **kwargs)
        return decorated_function
    return decorator

def validate_input(data, required_fields):
    """Validate input data and check for required fields"""
    if not data:
        return "No data provided"
    
    for field in required_fields:
        if field not in data:
            return f"Missing required field: {field}"
    
    # Check payload size
    if len(json.dumps(data)) > MAX_PAYLOAD_SIZE:
        return "Payload too large"
    
    return None

def generate_strong_password():
    """Generate a 32-character cryptographically secure password (optimized for speed)"""
    # Optimized character set for speed while maintaining security
    alphabet = string.ascii_letters + string.digits + "!@#$%^&*"
    return ''.join(secrets.choice(alphabet) for _ in range(PASSWORD_LENGTH))

def derive_key_from_password(password: str, salt: bytes) -> bytes:
    """Optimized key derivation with caching for repeated operations"""
    kdf = Scrypt(
        salt=salt,
        length=SCRYPT_LENGTH,
        n=SCRYPT_N,
        r=SCRYPT_R,
        p=SCRYPT_P,
        backend=default_backend()
    )
    return kdf.derive(password.encode('utf-8'))

def fast_encrypt_with_master_key(plaintext: bytes) -> bytes:
    """Optimized encryption with memory-efficient operations"""
    nonce = os.urandom(12)  # 96-bit nonce for GCM
    cipher = Cipher(algorithms.AES(MASTER_KEY), modes.GCM(nonce), backend=default_backend())
    encryptor = cipher.encryptor()
    
    # Process in one go for speed
    ciphertext = encryptor.update(plaintext) + encryptor.finalize()
    
    # Minimize memory copies
    result = bytearray(12 + 16 + len(ciphertext))
    result[:12] = nonce
    result[12:28] = encryptor.tag
    result[28:] = ciphertext
    return bytes(result)

def fast_decrypt_with_master_key(ciphertext: bytes) -> bytes:
    """Optimized decryption with minimal memory allocations"""
    if len(ciphertext) < 28:
        raise ValueError("Invalid ciphertext length")
    
    # Direct slice access for speed
    nonce = ciphertext[:12]
    tag = ciphertext[12:28]
    actual_ciphertext = ciphertext[28:]
    
    cipher = Cipher(algorithms.AES(MASTER_KEY), modes.GCM(nonce, tag), backend=default_backend())
    decryptor = cipher.decryptor()
    return decryptor.update(actual_ciphertext) + decryptor.finalize()

def generate_hmac(key: bytes, data: bytes) -> bytes:
    """Generate HMAC-SHA256 for data integrity verification (optimized)"""
    # Use SHA256 instead of SHA512 for speed (still secure)
    h = hmac.HMAC(key, hashes.SHA256(), backend=default_backend())
    h.update(data)
    return h.finalize()

def verify_hmac(key: bytes, data: bytes, expected_hmac: bytes) -> bool:
    """Verify HMAC with constant-time comparison (optimized)"""
    try:
        actual_hmac = generate_hmac(key, data)
        return secrets.compare_digest(actual_hmac, expected_hmac)
    except Exception:
        return False

# Pre-compute HKDF info strings for speed
HKDF_INFO_HYBRID = b'ml-kem-1024-hybrid-enc-v1'
HKDF_INFO_HMAC = b'hmac-key-derivation-v1'

@app.route('/setup_guardians', methods=['POST'])
def api_setup_guardians():
    """API endpoint to setup guardians and create joint key."""
    try:
        print('called setup guardians call in the microservice')
        data = request.json
        number_of_guardians = safe_int_conversion(data['number_of_guardians'])
        quorum = safe_int_conversion(data['quorum'])
        party_names = data['party_names']
        candidate_names = data['candidate_names']
        
        print_json(data, "setup_guardians")
        print_data(data, "./io/setup_guardians_data.json")

        # Call service function
        result = setup_guardians_service(
            number_of_guardians,
            quorum,
            party_names,
            candidate_names
        )
        
        # Store election data
        election_data['guardians'] = result['guardians']
        election_data['joint_public_key'] = result['joint_public_key']
        election_data['commitment_hash'] = result['commitment_hash']
        election_data['manifest'] = create_election_manifest(party_names, candidate_names)
        election_data['number_of_guardians'] = result['number_of_guardians']
        election_data['quorum'] = result['quorum']
        
        # Convert response dicts to strings - all complex objects serialized
        response = {
            'status': 'success',
            'joint_public_key': result['joint_public_key'],
            'commitment_hash': result['commitment_hash'],
            'manifest': serialize_dict_to_string(to_raw(election_data['manifest'])),
            'guardian_data': serialize_list_of_dicts_to_list_of_strings(result['guardian_data']),
            'private_keys': serialize_list_of_dicts_to_list_of_strings(result['private_keys']),
            'public_keys': serialize_list_of_dicts_to_list_of_strings(result['public_keys']),
            'polynomials': serialize_list_of_dicts_to_list_of_strings(result['polynomials']),
            'number_of_guardians': result['number_of_guardians'],
            'quorum': result['quorum']
        }
        print_json(response, "setup_guardians_response")
        print_data(response, "./io/setup_guardians_response.json")
        print('Finished setup guardians call at the microservice')
        return jsonify(response), 200
    
    except ValueError as e:
        return jsonify({'status': 'error', 'message': str(e)}), 400
    except Exception as e:
        return jsonify({'status': 'error', 'message': str(e)}), 500

@app.route('/create_encrypted_ballot', methods=['POST'])
def api_create_encrypted_ballot():
    """API endpoint to create and encrypt a ballot with secure publication."""
    try:
        print('create encrypted ballot call at the microservice')
        data = request.json
        party_names = data['party_names']
        candidate_names = data['candidate_names']
        candidate_name = data['candidate_name']
        ballot_id = data['ballot_id']
        joint_public_key = data['joint_public_key']  # Expecting string
        commitment_hash = data['commitment_hash']    # Expecting string
        
        # Get ballot status for secure publication (default to CAST for security)
        ballot_status = data.get('ballot_status', 'CAST').upper()
        if ballot_status not in ['CAST', 'AUDITED']:
            ballot_status = 'CAST'  # Default to most secure option
        
        print_json(data, "create_encrypted_ballot")
        print_data(data, "./io/create_encrypted_ballot_request.json")

        # Get election data with safe int conversion
        number_of_guardians = safe_int_conversion(data.get('number_of_guardians', 1))
        quorum = safe_int_conversion(data.get('quorum', 1))
        
        # Call service function to create the encrypted ballot
        result = create_encrypted_ballot_service(
            party_names,
            candidate_names,
            candidate_name,
            ballot_id,
            joint_public_key,
            commitment_hash,
            number_of_guardians,
            quorum,
            create_plaintext_ballot,
            create_election_manifest,
            generate_ballot_hash_electionguard
        )
        
        # Store the encrypted ballot (optional) - ensure key exists
        if 'encrypted_ballots' not in election_data:
            election_data['encrypted_ballots'] = []
        election_data['encrypted_ballots'].append(result['encrypted_ballot'])
        
        # Create the complete ballot response for sanitization
        complete_ballot_response = {
            'status': 'success',
            'encrypted_ballot': result['encrypted_ballot'],
            'ballot_hash': result['ballot_hash']
        }
        
        # Keep a copy of the original encrypted ballot with nonces
        encrypted_ballot_with_nonce = result['encrypted_ballot']
        
        # Apply secure ballot publication based on ballot status
        try:
            publication_result = ballot_publisher.publish_ballot(
                ballot_id=ballot_id,
                encrypted_ballot_response=json.dumps(complete_ballot_response),
                ballot_status=ballot_status
            )
            
            # Create the final response based on ballot status
            response = {
                'status': 'success',
                'ballot_id': ballot_id,
                'ballot_status': ballot_status,
                'ballot_hash': publication_result['ballot_hash'],
                'encrypted_ballot': publication_result['encrypted_ballot'],
                'encrypted_ballot_with_nonce': encrypted_ballot_with_nonce,
                'publication_status': publication_result['publication_status']
            }
            
            # Add nonces only for audited ballots
            if ballot_status == 'AUDITED' and 'ballot_nonces' in publication_result:
                response['ballot_nonces'] = publication_result['ballot_nonces']
                response['nonces_available'] = True
            else:
                response['nonces_available'] = False
                
        except Exception as sanitization_error:
            print(f"Sanitization error: {sanitization_error}")
            # Fallback to unsanitized response if sanitization fails
            response = {
                'status': 'success',
                'encrypted_ballot': result['encrypted_ballot'],
                'ballot_hash': result['ballot_hash'],
                'encrypted_ballot_with_nonce': result['encrypted_ballot'],
                'warning': 'Ballot published without sanitization due to error',
                'sanitization_error': str(sanitization_error)
            }
        
        # Save the response to file for debugging
        with open("create_encrypted_ballot_response.json", "w", encoding="utf-8") as f:
            json.dump(response, f, ensure_ascii=False, indent=2)

        print_json(response, "create_encrypted_ballot_response")
        print_data(response, "./io/create_encrypted_ballot_response.json")
        print(f'finished encrypting ballot at the microservice - Status: {ballot_status}')
        return jsonify(response), 200
    
    except ValueError as e:
        return jsonify({'status': 'error', 'message': str(e)}), 400
    except Exception as e:
        return jsonify({'status': 'error', 'message': str(e)}), 500

@app.route('/benaloh_challenge', methods=['POST'])
def api_benaloh_challenge():
    """API endpoint to perform Benaloh challenge verification."""
    try:
        print('Benaloh challenge call at the microservice')
        data = request.json
        
        # Validate required fields
        required_fields = [
            'encrypted_ballot_with_nonce', 'party_names', 'candidate_names',
            'candidate_name', 'joint_public_key', 'commitment_hash',
            'number_of_guardians', 'quorum'
        ]
        
        validation_error = validate_input(data, required_fields)
        if validation_error:
            return jsonify({'status': 'error', 'message': validation_error}), 400
        
        encrypted_ballot_with_nonce = data['encrypted_ballot_with_nonce']
        party_names = data['party_names']
        candidate_names = data['candidate_names']
        candidate_name = data['candidate_name']
        joint_public_key = data['joint_public_key']
        commitment_hash = data['commitment_hash']
        number_of_guardians = safe_int_conversion(data['number_of_guardians'])
        quorum = safe_int_conversion(data['quorum'])
        
        print_json(data, "benaloh_challenge_request")
        
        # Call the Benaloh challenge service
        result = benaloh_challenge_service(
            encrypted_ballot_with_nonce=encrypted_ballot_with_nonce,
            party_names=party_names,
            candidate_names=candidate_names,
            candidate_name=candidate_name,
            joint_public_key=joint_public_key,
            commitment_hash=commitment_hash,
            number_of_guardians=number_of_guardians,
            quorum=quorum
        )
        
        print_json(result, "benaloh_challenge_response")
        print('Finished Benaloh challenge call at the microservice')
        
        if result['success']:
            return jsonify({
                'status': 'success',
                'match': result['match'],
                'message': result['message'],
                'ballot_id': result.get('ballot_id'),
                'verified_candidate': result.get('verified_candidate'),
                'expected_candidate': result.get('expected_candidate')
            }), 200
        else:
            return jsonify({
                'status': 'error',
                'message': result['error']
            }), 400
    
    except ValueError as e:
        return jsonify({'status': 'error', 'message': str(e)}), 400
    except Exception as e:
        return jsonify({'status': 'error', 'message': str(e)}), 500

@app.route('/health', methods=['GET'])
def api_health_check():
    """API endpoint for health check."""
    stats = ballot_publisher.get_publication_stats()
    return jsonify({
        'status': 'healthy', 
        'ballot_publication_stats': stats
    }), 200

@app.route('/ballots/<ballot_id>', methods=['GET'])
def api_get_published_ballot(ballot_id):
    """API endpoint to retrieve a published ballot (sanitized based on status)."""
    try:
        ballot = ballot_publisher.get_published_ballot(ballot_id)
        if ballot:
            return jsonify(ballot), 200
        return jsonify({"error": "Ballot not found"}), 404
    except Exception as e:
        return jsonify({"error": str(e)}), 500

@app.route('/ballots/<ballot_id>/nonces', methods=['GET'])
def api_get_ballot_nonces(ballot_id):
    """API endpoint to get nonces for a ballot (only available for audited ballots)."""
    try:
        nonces = ballot_publisher.get_ballot_nonces(ballot_id)
        if nonces:
            return jsonify({
                "ballot_id": ballot_id, 
                "nonces": nonces,
                "status": "AUDITED",
                "nonce_count": len(nonces)
            }), 200
        
        # Check if ballot exists but is cast (no nonces available)
        ballot = ballot_publisher.get_published_ballot(ballot_id)
        if ballot and not ballot.get('nonces_available', False):
            return jsonify({
                "error": "Nonces not available for cast ballots", 
                "ballot_status": "CAST",
                "message": "Nonces are only available for audited ballots"
            }), 403
        
        return jsonify({"error": "Ballot not found"}), 404
    except Exception as e:
        return jsonify({"error": str(e)}), 500

@app.route('/ballots', methods=['GET'])
def api_list_published_ballots():
    """API endpoint to list all published ballots with their publication status."""
    try:
        status_filter = request.args.get('status')  # Optional: 'CAST' or 'AUDITED'
        ballots = ballot_publisher.list_published_ballots(status_filter)
        
        # Add summary statistics
        stats = ballot_publisher.get_publication_stats()
        
        return jsonify({
            "ballots": ballots,
            "statistics": stats,
            "filter_applied": status_filter
        }), 200
    except Exception as e:
        return jsonify({"error": str(e)}), 500

@app.route('/publish_ballot', methods=['POST'])
def api_publish_existing_ballot():
    """API endpoint to publish an already created encrypted ballot with specific status."""
    try:
        data = request.json
        
        ballot_id = data.get('ballot_id')
        encrypted_ballot_response = data.get('encrypted_ballot_response')  
        ballot_status = data.get('ballot_status', 'CAST').upper()
        
        if not all([ballot_id, encrypted_ballot_response]):
            return jsonify({
                "error": "Missing required fields", 
                "required": ["ballot_id", "encrypted_ballot_response"],
                "optional": ["ballot_status"]
            }), 400
        
        if ballot_status not in ['CAST', 'AUDITED']:
            ballot_status = 'CAST'  # Default to most secure
        
        result = ballot_publisher.publish_ballot(
            ballot_id=ballot_id,
            encrypted_ballot_response=encrypted_ballot_response,
            ballot_status=ballot_status
        )
        
        return jsonify(result), 200
        
    except Exception as e:
        return jsonify({"error": str(e)}), 500

@app.route('/create_encrypted_tally', methods=['POST'])
def api_create_encrypted_tally():
    """API endpoint to tally encrypted ballots."""
    try:
        print('call to create encrypted tally at teh microservice')
        data = request.json
        party_names = data['party_names']
        candidate_names = data['candidate_names']
        joint_public_key = data['joint_public_key']  # Expecting string
        commitment_hash = data['commitment_hash']    # Expecting string
        encrypted_ballots = data['encrypted_ballots'] # List of encrypted ballot strings
        
        print_json(data, "create_encrypted_tally")
        # Dump the request to a file named "create_encrypted_tally_request.json"
        print_data(data, "./io/create_encrypted_tally_request.json")

        # Get election data with safe int conversion
        number_of_guardians = safe_int_conversion(data.get('number_of_guardians', 1))
        quorum = safe_int_conversion(data.get('quorum', 1))
        
        # Call service function
        result = create_encrypted_tally_service(
            party_names,
            candidate_names,
            joint_public_key,
            commitment_hash,
            encrypted_ballots,
            number_of_guardians,
            quorum,
            create_election_manifest,
            ciphertext_tally_to_raw
        )
        
        # Optionally store tally data if needed
        election_data['ciphertext_tally'] = result['ciphertext_tally']
        election_data['submitted_ballots'] = result['submitted_ballots']
        
        response = {
            'status': 'success',
            'ciphertext_tally': serialize_dict_to_string(result['ciphertext_tally']),
            'submitted_ballots': serialize_list_of_dicts_to_list_of_strings(result['submitted_ballots'])
        }
        print_data(response, "./io/create_encrypted_tally_response.json")

        print_json(response, "create_encrypted_tally_response")
        print('finished craeting encrypted tally for the microservice')
        return jsonify(response), 200
    
    except ValueError as e:
        return jsonify({'status': 'error', 'message': str(e)}), 400
    except Exception as e:
        return jsonify({'status': 'error', 'message': str(e)}), 500

@app.route('/create_partial_decryption', methods=['POST'])
def api_create_partial_decryption():
    """API endpoint to compute decryption shares for a single guardian."""
    try:
        print('call to create partialdecryptions at the microservice')
        data = request.json
        guardian_id = data['guardian_id']
        print_json(data, "create_partial_decryption")
        # Print the request body as JSON to a file named "partial_decryption_request.json"

        print_data(data, "./io/partial_decryption_request.json")

        # Deserialize single guardian data from string (if available)
        guardian_data = None
        if data.get('guardian_data'):
            try:
                guardian_data = deserialize_string_to_dict(data['guardian_data'])
            except Exception as e:
                raise ValueError(f"Error deserializing guardian_data: {e}")
            
        try:
            private_key = deserialize_string_to_dict(data['private_key'])
        except Exception as e:
            raise ValueError(f"Error deserializing private_key: {e}")
            
        try:
            public_key = deserialize_string_to_dict(data['public_key'])
        except Exception as e:
            raise ValueError(f"Error deserializing public_key: {e}")
            
        # Polynomial is no longer required from the request
        # We'll create a minimal polynomial internally if needed
        party_names = data['party_names']
        candidate_names = data['candidate_names']
        
        # Deserialize dict from string with error context
        try:
            ciphertext_tally_json = deserialize_string_to_dict(data['ciphertext_tally'])
        except Exception as e:
            raise ValueError(f"Error deserializing ciphertext_tally: {e}")
            
        # Deserialize submitted_ballots from list of strings to list of dicts
        try:
            submitted_ballots_json = deserialize_list_of_strings_to_list_of_dicts(data['submitted_ballots'])
        except Exception as e:
            raise ValueError(f"Error deserializing submitted_ballots: {e}")
            
        joint_public_key = data['joint_public_key']
        commitment_hash = data['commitment_hash']
        
        # Get election data with safe int conversion
        number_of_guardians = safe_int_conversion(data.get('number_of_guardians', 1))
        quorum = safe_int_conversion(data.get('quorum', 1))
        
        # Call service function with single guardian data
        result = create_partial_decryption_service(
            party_names,
            candidate_names,
            guardian_id,
            guardian_data,
            private_key,
            public_key,
            None,  # polynomial no longer required
            ciphertext_tally_json,
            submitted_ballots_json,
            joint_public_key,
            commitment_hash,
            number_of_guardians,
            quorum,
            create_election_manifest,
            raw_to_ciphertext_tally,
            compute_ballot_shares
        )
        
        response = {
            'status': 'success',
            'guardian_public_key': result['guardian_public_key'],
            'tally_share': result['tally_share'],
            'ballot_shares': serialize_dict_to_string(result['ballot_shares'])
        }
        print_data(response, "./io/create_partial_decryption_response.json")

        print_json(response, "create_partial_decryption_response")
        print('finished creating partial decryption at the microservice')
        return jsonify(response), 200
    
    except ValueError as e:
        return jsonify({'status': 'error', 'message': str(e)}), 400
    except Exception as e:
        return jsonify({'status': 'error', 'message': str(e)}), 500

@app.route('/create_compensated_decryption', methods=['POST'])
def api_create_compensated_decryption():
    """API endpoint to compute compensated decryption shares for missing guardians."""
    try:
        # Extract data from request
        print('call to create compensated decryption at the microservice')
        data = request.json
        available_guardian_id = data['available_guardian_id']
        missing_guardian_id = data['missing_guardian_id']
        print_json(data, "create_compensated_decryption")
        # Dump the request to a file named "create_compensated_decryption_request.json"
        print_data(data, "./io/create_compensated_decryption_request.json")

        # Deserialize single guardian data from strings
        try:
            available_guardian_data = deserialize_string_to_dict(data['available_guardian_data'])
        except Exception as e:
            raise ValueError(f"Error deserializing available_guardian_data: {e}")
            
        try:
            missing_guardian_data = deserialize_string_to_dict(data['missing_guardian_data'])
        except Exception as e:
            raise ValueError(f"Error deserializing missing_guardian_data: {e}")
            
        try:
            available_private_key = deserialize_string_to_dict(data['available_private_key'])
        except Exception as e:
            raise ValueError(f"Error deserializing available_private_key: {e}")
            
        try:
            available_public_key = deserialize_string_to_dict(data['available_public_key'])
        except Exception as e:
            raise ValueError(f"Error deserializing available_public_key: {e}")
            
        try:
            available_polynomial = deserialize_string_to_dict(data['available_polynomial'])
        except Exception as e:
            raise ValueError(f"Error deserializing available_polynomial: {e}")
            
        party_names = data['party_names']
        candidate_names = data['candidate_names']
        
        # Deserialize dict from string with error context
        try:
            ciphertext_tally_json = deserialize_string_to_dict(data['ciphertext_tally'])
        except Exception as e:
            raise ValueError(f"Error deserializing ciphertext_tally: {e}")
            
        # Deserialize submitted_ballots from list of strings to list of dicts
        try:
            submitted_ballots_json = deserialize_list_of_strings_to_list_of_dicts(data['submitted_ballots'])
        except Exception as e:
            raise ValueError(f"Error deserializing submitted_ballots: {e}")
        joint_public_key = data['joint_public_key']
        commitment_hash = data['commitment_hash']
        
        # Get election data with safe int conversion
        number_of_guardians = safe_int_conversion(data.get('number_of_guardians', 1))
        quorum = safe_int_conversion(data.get('quorum', 1))
        
        # Call service function
        result = create_compensated_decryption_service(
            party_names,
            candidate_names,
            available_guardian_id,
            missing_guardian_id,
            available_guardian_data,
            missing_guardian_data,
            available_private_key,
            available_public_key,
            available_polynomial,
            ciphertext_tally_json,
            submitted_ballots_json,
            joint_public_key,
            commitment_hash,
            number_of_guardians,
            quorum,
            create_election_manifest,
            raw_to_ciphertext_tally,
            compute_compensated_ballot_shares
        )

        # Format response
        response = {
            'status': 'success',
            'compensated_tally_share': result['compensated_tally_share'],
            'compensated_ballot_shares': serialize_dict_to_string(result['compensated_ballot_shares'])
        }
        print_data(response, "./io/create_compensated_decryption_response.json")
        print('finished creating compensated decryption at the microservice')
        return jsonify(response), 200
    
    except ValueError as e:
        return jsonify({'status': 'error', 'message': str(e)}), 400
    except Exception as e:
        return jsonify({'status': 'error', 'message': str(e)}), 400
        


@app.route('/combine_decryption_shares', methods=['POST'])
def api_combine_decryption_shares():
    """API endpoint to combine decryption shares with quorum support."""
    try:
        # Extract data from request

        data = request.json
        party_names = data['party_names']
        candidate_names = data['candidate_names']
        joint_public_key = data['joint_public_key']
        commitment_hash = data['commitment_hash']
        print_json(data, "combine_decryption_shares")
        print_data(data, "./io/combine_decryption_shares_request.json")
        # Deserialize dict from string with error context
        try:
            ciphertext_tally_json = deserialize_string_to_dict(data['ciphertext_tally'])
        except Exception as e:
            raise ValueError(f"Error deserializing ciphertext_tally: {e}")
        
        # Deserialize list of strings to list of dicts for submitted_ballots
        try:
            submitted_ballots_json = deserialize_list_of_strings_to_list_of_dicts(data['submitted_ballots'])
        except Exception as e:
            raise ValueError(f"Error deserializing submitted_ballots: {e}")
        
        # Deserialize guardian_data from list of strings to list of dicts
        try:
            guardian_data = deserialize_list_of_strings_to_list_of_dicts(data['guardian_data'])
        except Exception as e:
            raise ValueError(f"Error deserializing guardian_data: {e}")

        # Reconstruct available_guardian_shares from separate arrays
        available_guardian_shares = {}
        available_guardian_ids_list = data.get('available_guardian_ids', [])
        available_guardian_public_keys = data.get('available_guardian_public_keys', [])
        available_tally_shares = data.get('available_tally_shares', [])
        available_ballot_shares = data.get('available_ballot_shares', [])
        
        for i, guardian_id in enumerate(available_guardian_ids_list):
            try:
                available_guardian_shares[guardian_id] = {
                    'guardian_public_key': available_guardian_public_keys[i],
                    'tally_share': available_tally_shares[i],
                    'ballot_shares': deserialize_string_to_dict(available_ballot_shares[i]) if isinstance(available_ballot_shares[i], str) else available_ballot_shares[i]
                }
            except Exception as e:
                raise ValueError(f"Error reconstructing available_guardian_shares for {guardian_id}: {e}")
        
        # Reconstruct compensated_shares from separate arrays
        all_compensated_shares = {}
        missing_guardian_ids_list = data.get('missing_guardian_ids', [])
        compensating_guardian_ids_list = data.get('compensating_guardian_ids', [])
        compensated_tally_shares = data.get('compensated_tally_shares', [])
        compensated_ballot_shares = data.get('compensated_ballot_shares', [])
        
        for i in range(len(missing_guardian_ids_list)):
            try:
                missing_guardian_id = missing_guardian_ids_list[i]
                compensating_guardian_id = compensating_guardian_ids_list[i]
                
                if missing_guardian_id not in all_compensated_shares:
                    all_compensated_shares[missing_guardian_id] = {}
                
                all_compensated_shares[missing_guardian_id][compensating_guardian_id] = {
                    'compensated_tally_share': compensated_tally_shares[i],
                    'compensated_ballot_shares': deserialize_string_to_dict(compensated_ballot_shares[i]) if isinstance(compensated_ballot_shares[i], str) else compensated_ballot_shares[i]
                }
            except Exception as e:
                raise ValueError(f"Error reconstructing compensated_shares: {e}")
        
        # Get the required quorum with safe int conversion
        quorum = safe_int_conversion(data.get('quorum', len(guardian_data)))
        number_of_guardians = safe_int_conversion(data.get('number_of_guardians', len(guardian_data)))
        
        # Determine which guardians are available and which are missing
        available_guardian_ids = set(available_guardian_shares.keys())
        all_guardian_ids = {g['id'] for g in guardian_data}
        missing_guardian_ids = all_guardian_ids - available_guardian_ids
        
        print(f"Available guardians: {sorted(available_guardian_ids)}")
        print(f"Missing guardians: {sorted(missing_guardian_ids)}")
        print(f"All guardian IDs: {sorted(all_guardian_ids)}")
        print(f"Quorum required: {quorum}, Available: {len(available_guardian_ids)}")
        
        # Validate we have enough guardians
        if len(available_guardian_ids) < quorum:
            raise ValueError(f"Insufficient guardians available. Need {quorum}, have {len(available_guardian_ids)}")
        
        # Filter compensated shares to ONLY include the missing guardians
        # This is where the backend determines which guardians need compensation
        filtered_compensated_shares = {}
        for missing_guardian_id in missing_guardian_ids:
            if missing_guardian_id in all_compensated_shares:
                filtered_compensated_shares[missing_guardian_id] = all_compensated_shares[missing_guardian_id]
                print(f"Including compensated shares for missing guardian: {missing_guardian_id}")
            else:
                raise ValueError(f"Missing compensated shares for guardian {missing_guardian_id}")
        
        # Log what we're filtering out
        excluded_guardians = set(all_compensated_shares.keys()) - missing_guardian_ids
        if excluded_guardians:
            print(f"Excluding compensated shares for available guardians: {sorted(excluded_guardians)}")
        
        # Call service function
        results = combine_decryption_shares_service(
            party_names,
            candidate_names,
            joint_public_key,
            commitment_hash,
            ciphertext_tally_json,
            submitted_ballots_json,
            guardian_data,
            available_guardian_shares,
            filtered_compensated_shares,
            quorum,
            create_election_manifest,
            raw_to_ciphertext_tally,
            generate_ballot_hash,
            generate_ballot_hash_electionguard
        )
        
        # Format response - ensure all nested dicts are serialized to strings
        response = {
            'status': 'success',
            'results': serialize_dict_to_string(results)
        }
        print_json(response, "combine_decryption_shares_response")
        print_data(response, "./io/combine_decryption_shares_response.json")
        return jsonify(response), 200
    
    except ValueError as e:
        return jsonify({'status': 'error', 'message': str(e)}), 400
    except Exception as e:
        return jsonify({'status': 'error', 'message': str(e)}), 500

@app.route('/api/encrypt', methods=['POST'])
# @rate_limit(max_requests=10, window_minutes=1)
def encrypt_it():
    """
    Encrypt endpoint with quantum-resistant encryption and HMAC protection (optimized)
    
    Returns:
    - encrypted_data: The encrypted private key (Storage 1)
    - credentials: Contains all metadata + HMAC tag (Storage 2)
    """
    if not PQ_AVAILABLE:
        logger.error("Post-quantum cryptography not available")
        return jsonify({'error': 'Post-quantum cryptography not available'}), 501

    data = request.get_json()
    validation_error = validate_input(data, ['private_key'])
    if validation_error:
        logger.warning(f"Validation error: {validation_error}")
        return jsonify({'error': validation_error}), 400

    try:
        # Input validation (optimized)
        private_key = data['private_key']
<<<<<<< HEAD
        if not isinstance(private_key, str) or len(private_key) > 100000:  # Increased limit to accommodate multiple guardians with large polynomial data
=======
        if not isinstance(private_key, str) or len(private_key) > 100000:
>>>>>>> 282b0d5d
            return jsonify({'error': 'Invalid private key format or size'}), 400

        # Generate optimized password and salt
        password = generate_strong_password()
        salt = os.urandom(SCRYPT_SALT_LENGTH)
        
        # Post-quantum operations (these are the fastest part)
        pq_public_key, pq_private_key = generate_keypair()
        pq_ciphertext, pq_shared_secret = encrypt(pq_public_key)
        
        # Optimized key derivation
        password_key = derive_key_from_password(password, salt)
        combined_key = HKDF(
            algorithm=hashes.SHA256(),
            length=AES_KEY_LENGTH,
            salt=salt,
            info=HKDF_INFO_HYBRID,
            backend=default_backend()
        ).derive(password_key + pq_shared_secret)

        # Fast encryption of private key
        nonce = os.urandom(12)
        cipher = Cipher(algorithms.AES(combined_key), modes.GCM(nonce), backend=default_backend())
        encryptor = cipher.encryptor()
        
        private_key_bytes = private_key.encode('utf-8')
        encrypted_data = encryptor.update(private_key_bytes) + encryptor.finalize()

        # Fast password encryption
        encrypted_password = fast_encrypt_with_master_key(password.encode('utf-8'))

        # Create credentials structure (without HMAC tag first)
        credentials_data = {
            'version': '1.0',
            'algorithm': PQ_ALGORITHM,
            'salt': base64.b64encode(salt).decode(),
            'pq_private_key': base64.b64encode(pq_private_key).decode(),
            'pq_ciphertext': base64.b64encode(pq_ciphertext).decode(),
            'nonce': base64.b64encode(nonce).decode(),
            'tag': base64.b64encode(encryptor.tag).decode(),
            'encrypted_password': base64.b64encode(encrypted_password).decode()
        }
        
        # Serialize credentials for HMAC calculation
        credentials_json = json.dumps(credentials_data, separators=(',', ':')).encode('utf-8')
        
        # Generate HMAC for credentials integrity
        hmac_key = HKDF(
            algorithm=hashes.SHA256(),
            length=32,
            salt=salt,
            info=HKDF_INFO_HMAC,
            backend=default_backend()
        ).derive(combined_key)
        
        hmac_tag = generate_hmac(hmac_key, credentials_json)
        
        # Add HMAC tag to credentials
        credentials_data['hmac_tag'] = base64.b64encode(hmac_tag).decode()
        
        # Final credentials with HMAC tag
        final_credentials = json.dumps(credentials_data, separators=(',', ':')).encode('utf-8')

        logger.info(f"Successful encryption for IP: {request.remote_addr}")
        
        # Return only 2 storage items instead of 3
        return jsonify({
            'status': 'success',
            'encrypted_data': base64.b64encode(encrypted_data).decode(),  # Storage 1
            'credentials': base64.b64encode(final_credentials).decode()    # Storage 2 (includes HMAC)
        }), 200

    except Exception as e:
        logger.error(f"Encryption error: {str(e)}")
        return jsonify({'status': 'error', 'message': 'Internal server error'}), 500

@app.route('/api/decrypt', methods=['POST'])
# @rate_limit(max_requests=10, window_minutes=1)
def decrypt_it():
    """
    Decrypt endpoint with HMAC verification and quantum-safe decryption (optimized)
    
    Expects:
    - encrypted_data: The encrypted private key (from Storage 1)
    - credentials: Contains all metadata + HMAC tag (from Storage 2)
    """
    if not PQ_AVAILABLE:
        logger.error("Post-quantum cryptography not available")
        return jsonify({'error': 'Post-quantum cryptography not available'}), 501

    data = request.get_json()
    validation_error = validate_input(data, ['encrypted_data', 'credentials'])
    if validation_error:
        logger.warning(f"Validation error: {validation_error}")
        return jsonify({'error': validation_error}), 400

    try:
        # Fast decode and parse credentials
        credentials_json = base64.b64decode(data['credentials'])
        credentials = json.loads(credentials_json.decode('utf-8'))
        
        # Version check
        if credentials.get('version') != '1.0':
            return jsonify({'error': 'Unsupported credential version'}), 400
        
        # Extract HMAC tag from credentials
        if 'hmac_tag' not in credentials:
            return jsonify({'error': 'Missing HMAC tag in credentials'}), 400
        
        hmac_tag = base64.b64decode(credentials['hmac_tag'])
        
        # Create credentials without HMAC tag for verification
        credentials_for_verification = {k: v for k, v in credentials.items() if k != 'hmac_tag'}
        credentials_for_verification_json = json.dumps(credentials_for_verification, separators=(',', ':')).encode('utf-8')
        
        # Fast parameter extraction
        salt = base64.b64decode(credentials['salt'])
        pq_private_key = base64.b64decode(credentials['pq_private_key'])
        pq_ciphertext = base64.b64decode(credentials['pq_ciphertext'])
        
        # Post-quantum decryption
        pq_shared_secret = decrypt(pq_private_key, pq_ciphertext)
        
        # Fast password decryption
        encrypted_password = base64.b64decode(credentials['encrypted_password'])
        password = fast_decrypt_with_master_key(encrypted_password).decode('utf-8')
        
        # Reconstruct combined key
        password_key = derive_key_from_password(password, salt)
        combined_key = HKDF(
            algorithm=hashes.SHA256(),
            length=AES_KEY_LENGTH,
            salt=salt,
            info=HKDF_INFO_HYBRID,
            backend=default_backend()
        ).derive(password_key + pq_shared_secret)
        
        # Verify HMAC integrity of credentials
        hmac_key = HKDF(
            algorithm=hashes.SHA256(),
            length=32,
            salt=salt,
            info=HKDF_INFO_HMAC,
            backend=default_backend()
        ).derive(combined_key)
        
        if not verify_hmac(hmac_key, credentials_for_verification_json, hmac_tag):
            logger.warning(f"HMAC verification failed for IP: {request.remote_addr}")
            return jsonify({'error': 'Authentication failed - credentials tampered'}), 403

        # Fast decryption of private key
        nonce = base64.b64decode(credentials['nonce'])
        tag = base64.b64decode(credentials['tag'])
        encrypted_data = base64.b64decode(data['encrypted_data'])
        
        cipher = Cipher(algorithms.AES(combined_key), modes.GCM(nonce, tag), backend=default_backend())
        decryptor = cipher.decryptor()
        decrypted_data = decryptor.update(encrypted_data) + decryptor.finalize()

        logger.info(f"Successful decryption for IP: {request.remote_addr}")
        
        return jsonify({
            'status': 'success',
            'private_key': decrypted_data.decode('utf-8')
        }), 200

    except Exception as e:
        logger.error(f"Decryption error: {str(e)}")
        return jsonify({'status': 'error', 'message': 'Decryption failed'}), 400

@app.route('/api/health', methods=['GET'])
def health_check():
    """Health check endpoint"""
    return jsonify({
        'status': 'healthy',
        'pq_available': PQ_AVAILABLE,
        'algorithm': PQ_ALGORITHM if PQ_AVAILABLE else None,
        'storage_design': '2-storage (encrypted_data + credentials_with_hmac)'
    }), 200

@app.errorhandler(413)
def request_entity_too_large(error):
    return jsonify({'error': 'Request too large'}), 413

@app.errorhandler(429)
def rate_limit_exceeded(error):
    return jsonify({'error': 'Rate limit exceeded'}), 429

if __name__ == '__main__':
    if not PQ_AVAILABLE:
        print("Warning: Running without post-quantum cryptography support")
    
    # Security headers
    @app.after_request
    def after_request(response):
        response.headers['X-Content-Type-Options'] = 'nosniff'
        response.headers['X-Frame-Options'] = 'DENY'
        response.headers['X-XSS-Protection'] = '1; mode=block'
        response.headers['Strict-Transport-Security'] = 'max-age=31536000; includeSubDomains'
        return response
    
    print("Starting development server with enhanced security and 2-storage design...")
    print("IMPORTANT: Use proper WSGI server and SSL certificates in production!")
    print("Storage Design: encrypted_data (Storage 1) + credentials_with_hmac (Storage 2)")
    
    app.run(host='0.0.0.0', port=5000, debug=True)<|MERGE_RESOLUTION|>--- conflicted
+++ resolved
@@ -1124,11 +1124,7 @@
     try:
         # Input validation (optimized)
         private_key = data['private_key']
-<<<<<<< HEAD
-        if not isinstance(private_key, str) or len(private_key) > 100000:  # Increased limit to accommodate multiple guardians with large polynomial data
-=======
         if not isinstance(private_key, str) or len(private_key) > 100000:
->>>>>>> 282b0d5d
             return jsonify({'error': 'Invalid private key format or size'}), 400
 
         # Generate optimized password and salt
